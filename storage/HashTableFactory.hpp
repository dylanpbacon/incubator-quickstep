/**
 *   Copyright 2015-2016 Pivotal Software, Inc.
 *
 *   Licensed under the Apache License, Version 2.0 (the "License");
 *   you may not use this file except in compliance with the License.
 *   You may obtain a copy of the License at
 *
 *       http://www.apache.org/licenses/LICENSE-2.0
 *
 *   Unless required by applicable law or agreed to in writing, software
 *   distributed under the License is distributed on an "AS IS" BASIS,
 *   WITHOUT WARRANTIES OR CONDITIONS OF ANY KIND, either express or implied.
 *   See the License for the specific language governing permissions and
 *   limitations under the License.
 **/

#ifndef QUICKSTEP_STORAGE_HASH_TABLE_FACTORY_HPP_
#define QUICKSTEP_STORAGE_HASH_TABLE_FACTORY_HPP_

#include <cstddef>
#include <string>
#include <vector>

#include "storage/HashTable.hpp"
#include "storage/HashTableBase.hpp"
#include "storage/HashTable.pb.h"
#include "storage/LinearOpenAddressingHashTable.hpp"
#include "storage/SeparateChainingHashTable.hpp"
#include "storage/SimpleScalarSeparateChainingHashTable.hpp"
#include "storage/TupleReference.hpp"
#include "types/TypeFactory.hpp"
#include "utility/BloomFilter.hpp"
#include "utility/Macros.hpp"

#include "glog/logging.h"

namespace quickstep {

class StorageManager;
class Type;

/** \addtogroup Storage
 *  @{
 */

/**
 * @brief Validation function for use with gflags. Checks that a string used to
 *        indicate a particular HashTable implementation is valid.
 *
 * @note This function does NOT consider "SimpleScalarSeparateChaining" to be
 *       a valid string, as that is considered a special case of
 *       "SeparateChaining" that may be chosen by the optimizer but not
 *       explicitly specified with command-line flags.
 *
 * @param flagname The name of the command-line flag to validate.
 * @param value The value of the flag.
 * @return true if value is valid (i.e. it is either "LinearOpenAddressing" or
 *         "SeparateChaining"), false otherwise.
 **/
bool ValidateHashTableImplTypeString(const char *flagname,
                                     const std::string &value);

/**
 * @brief Get a serialization::HashTableImplType from a human-readable string
 *        indicating the desired HashTable implementation.
 *
 * @warning It is an error to call this function with an invalid
 *          hash_table_impl_string. The string should be checked beforehand
 *          (e.g. by registering ValidateHashTableImplTypeString() as a
 *          flag-validator in gflags).
 *
 * @param hash_table_impl_string A human readable-string (probably from a
 *        command-line flag) indicating the desired HashTable implementation
 *        (currently either "LinearOpenAddressing" or "SeparateChaining").
 * @return The serialization::HashTableImplType corresponding to
 *         hash_table_impl_string.
 **/
serialization::HashTableImplType HashTableImplTypeProtoFromString(
    const std::string &hash_table_impl_string);

/**
 * @brief Attempt to convert a specified serialization::HashTableImplType to
 *        a simpler HashTable implementation if possible for given key Types.
 *
 * @note Currently, this function converts SEPARATE_CHAINING to
 *       SIMPLE_SCALAR_SEPARATE_CHAINING if there is a single scalar key with
 *       a reversible hash function (i.e. if
 *       SimpleScalarSeparateChainingHashTable is usable). It does nothing if
 *       the originally selected implementation is LINEAR_OPEN_ADDRESSING or if
 *       the requirements for the key are not met.
 *
 * @param proto_impl_type The proto form of the originally chosen HashTable
 *        implementation.
 * @param key_types The Types of keys to be used with the HashTable.
 * @return A serialization::HashTableImplType indicating a simplified form of
 *         the original proto_impl_type if possible, otherwise proto_impl_type
 *         unchanged.
 **/
serialization::HashTableImplType SimplifyHashTableImplTypeProto(
    const serialization::HashTableImplType proto_impl_type,
    const std::vector<const Type*> &key_types);

/**
 * @brief Convert a serialization::HashTableImplType to the equivalent
 *        HashTableImplType.
 *
 * @param proto_type A serialization::HashTableImplType to convert.
 * @return The HashTableImplType equivalent to proto_type.
 **/
inline HashTableImplType HashTableImplTypeFromProto(
    const serialization::HashTableImplType proto_type) {
  switch (proto_type) {
    case serialization::HashTableImplType::LINEAR_OPEN_ADDRESSING:
      return HashTableImplType::kLinearOpenAddressing;
    case serialization::HashTableImplType::SEPARATE_CHAINING:
      return HashTableImplType::kSeparateChaining;
    case serialization::HashTableImplType::SIMPLE_SCALAR_SEPARATE_CHAINING:
      return HashTableImplType::kSimpleScalarSeparateChaining;
    default: {
      LOG(FATAL) << "Unrecognized serialization::HashTableImplType\n";
    }
  }
}

/**
 * @brief Templated all-static factory class that makes it easier to
 *        instantiate HashTables with the particular HashTable implementation
 *        chosen at runtime. All template parameters are exactly the same as
 *        those of HashTable.
 **/
template <typename ValueT,
          bool resizable,
          bool serializable,
          bool force_key_copy,
          bool allow_duplicate_keys>
class HashTableFactory {
 public:
  /**
   * @brief Create a new resizable HashTable, with the type selected by
   *        hash_table_type. Other parameters are forwarded to the HashTable's
   *        constructor.
   *
   * @param hash_table_type The specific HashTable implementation that should
   *        be used.
   * @param key_types A vector of one or more types (>1 indicates a composite
   *        key). Forwarded as-is to the HashTable's constructor.
   * @param num_entries The estimated number of entries the HashTable will
   *        hold. Forwarded as-is to the HashTable's constructor.
   * @param storage_manager The StorageManager to use (a StorageBlob will be
   *        allocated to hold the HashTable's contents). Forwarded as-is to the
   *        HashTable's constructor.
   * @return A new resizable HashTable.
   **/
  static HashTable<ValueT, resizable, serializable, force_key_copy, allow_duplicate_keys>*
      CreateResizable(const HashTableImplType hash_table_type,
                      const std::vector<const Type*> &key_types,
                      const std::size_t num_entries,
                      StorageManager *storage_manager) {
    DCHECK(resizable);

    switch (hash_table_type) {
      case HashTableImplType::kLinearOpenAddressing:
        return new LinearOpenAddressingHashTable<
            ValueT,
            resizable,
            serializable,
            force_key_copy,
            allow_duplicate_keys>(key_types, num_entries, storage_manager);
      case HashTableImplType::kSeparateChaining:
        return new SeparateChainingHashTable<
            ValueT,
            resizable,
            serializable,
            force_key_copy,
            allow_duplicate_keys>(key_types, num_entries, storage_manager);
      case HashTableImplType::kSimpleScalarSeparateChaining:
        return new SimpleScalarSeparateChainingHashTable<
            ValueT,
            resizable,
            serializable,
            force_key_copy,
            allow_duplicate_keys>(key_types, num_entries, storage_manager);
      default: {
        LOG(FATAL) << "Unrecognized HashTableImplType in HashTableFactory::createResizable()\n";
      }
    }
  }

  /**
   * @brief Create a new fixed-sized HashTable, with the type selected by
   *        hash_table_type. Other parameters are forwarded to the HashTables's
   *        constructor.
   *
   * @param hash_table_type The specific HashTable implementation that should
   *        be used.
   * @param key_types A vector of one or more types (>1 indicates a composite
   *        key). Forwarded as-is to the HashTable's constructor.
   * @param hash_table_memory A pointer to memory to use for the HashTable.
   *        Forwarded as-is to the HashTable's constructor.
   * @param hash_table_memory_size The size of hash_table_memory in bytes.
   *        Forwarded as-is to the HashTable's constructor.
   * @param new_hash_table If true, the HashTable is being constructed for the
   *        first time and hash_table_memory will be cleared. If false, reload
   *        a pre-existing HashTable. Forwarded as-is to the HashTable's
   *        constructor.
   * @param hash_table_memory_zeroed If new_hash_table is true, setting this to
   *        true means that the HashTable will assume that hash_table_memory
   *        has already been zeroed-out (any newly-allocated block or blob
   *        memory from StorageManager is zeroed-out). If false, the HashTable
   *        will explicitly zero-fill its memory as neccessary. This parameter
   *        has no effect when new_hash_table is false. Forwarded as-is to the
   *        HashTable's constructor.
   * @return A new (or reloaded) fixed-size HashTable.
   **/
  static HashTable<ValueT, resizable, serializable, force_key_copy, allow_duplicate_keys>*
      CreateFixedSize(const HashTableImplType hash_table_type,
                      const std::vector<const Type*> &key_types,
                      void *hash_table_memory,
                      const std::size_t hash_table_memory_size,
                      const bool new_hash_table,
                      const bool hash_table_memory_zeroed) {
    DCHECK(!resizable);

    switch (hash_table_type) {
      case HashTableImplType::kLinearOpenAddressing:
        return new LinearOpenAddressingHashTable<
            ValueT,
            resizable,
            serializable,
            force_key_copy,
            allow_duplicate_keys>(key_types,
                                  hash_table_memory,
                                  hash_table_memory_size,
                                  new_hash_table,
                                  hash_table_memory_zeroed);
      case HashTableImplType::kSeparateChaining:
        return new SeparateChainingHashTable<
            ValueT,
            resizable,
            serializable,
            force_key_copy,
            allow_duplicate_keys>(key_types,
                                  hash_table_memory,
                                  hash_table_memory_size,
                                  new_hash_table,
                                  hash_table_memory_zeroed);
      case HashTableImplType::kSimpleScalarSeparateChaining:
        return new SimpleScalarSeparateChainingHashTable<
            ValueT,
            resizable,
            serializable,
            force_key_copy,
            allow_duplicate_keys>(key_types,
                                  hash_table_memory,
                                  hash_table_memory_size,
                                  new_hash_table,
                                  hash_table_memory_zeroed);
      default: {
        LOG(FATAL) << "Unrecognized HashTableImplType\n";
      }
    }
  }

  /**
   * @brief Check whether a serialization::HashTable describing a resizable
   *        HashTable is fully-formed and all parts are valid.
   *
   * @param proto A serialized Protocol Buffer description of a HashTable,
   *        originally generated by the optimizer.
   * @return Whether proto is fully-formed and valid.
   **/
  static bool ProtoIsValid(const serialization::HashTable &proto) {
    if (!proto.IsInitialized() ||
        !serialization::HashTableImplType_IsValid(
            proto.hash_table_impl_type())) {
      return false;
    }

    for (int i = 0; i < proto.key_types_size(); ++i) {
      if (!TypeFactory::ProtoIsValid(proto.key_types(i))) {
        return false;
      }
    }

    return true;
  }

  /**
   * @brief Create a new resizable HashTable according to a protobuf
   *        description.
   *
   * @param proto A protobuf description of a resizable HashTable.
   * @param storage_manager The StorageManager to use (a StorageBlob will be
   *        allocated to hold the HashTable's contents).
   * @param bloom_filters A vector of pointers to bloom filters that may be used
   *        during hash table construction in build/probe phase.
   * @return A new resizable HashTable with parameters specified by proto.
   **/
  static HashTable<ValueT, resizable, serializable, force_key_copy, allow_duplicate_keys>*
      CreateResizableFromProto(const serialization::HashTable &proto,
                               StorageManager *storage_manager,
                               const std::vector<std::unique_ptr<BloomFilter>> &bloom_filters) {
    DCHECK(ProtoIsValid(proto))
        << "Attempted to create HashTable from invalid proto description:\n"
        << proto.DebugString();

    std::vector<const Type*> key_types;
    for (int i = 0; i < proto.key_types_size(); ++i) {
      key_types.emplace_back(&TypeFactory::ReconstructFromProto(proto.key_types(i)));
    }

    auto hash_table = CreateResizable(HashTableImplTypeFromProto(proto.hash_table_impl_type()),
                                      key_types,
                                      proto.estimated_num_entries(),
                                      storage_manager);

<<<<<<< HEAD
=======
    // TODO(ssaurabh): These lazy initializations can be moved from here and pushed to the
    //                 individual implementations of the hash table constructors.

>>>>>>> 6a5a4c9e
    // Check if there are any build side bloom filter defined on the hash table.
    if (proto.build_side_bloom_filter_id_size() > 0) {
      hash_table->enableBuildSideBloomFilter();
      hash_table->setBuildSideBloomFilter(bloom_filters[proto.build_side_bloom_filter_id(0)].get());
    }

    // Check if there are any probe side bloom filters defined on the hash table.
    if (proto.probe_side_bloom_filters_size() > 0) {
      hash_table->enableProbeSideBloomFilter();
      // Add as many probe bloom filters as defined by the proto.
      for (int j = 0; j < proto.probe_side_bloom_filters_size(); ++j) {
        // Add the pointer to the probe bloom filter within the list of probe bloom filters to use.
        const auto probe_side_bloom_filter = proto.probe_side_bloom_filters(j);
        hash_table->addProbeSideBloomFilter(bloom_filters[probe_side_bloom_filter.probe_side_bloom_filter_id()].get());

        // Add the attribute ids corresponding to this probe bloom filter.
        std::vector<attribute_id> probe_attribute_ids;
        for (int k = 0; k < probe_side_bloom_filter.probe_side_attr_ids_size(); ++k) {
          const attribute_id probe_attribute_id = probe_side_bloom_filter.probe_side_attr_ids(k);
          probe_attribute_ids.push_back(probe_attribute_id);
        }
        hash_table->addProbeSideAttributeIds(std::move(probe_attribute_ids));
      }
    }

    return hash_table;
  }

 private:
  // Class is all-static and should not be instantiated.
  HashTableFactory();

  DISALLOW_COPY_AND_ASSIGN(HashTableFactory);
};

/**
 * @brief Convenient alias that provides a HashTableFactory whose only template
 *        parameter is the aggregate state type.
 **/
template <typename ValueT>
using AggregationStateHashTableFactory
    = HashTableFactory<ValueT, true, false, true, false>;

/**
 * @brief Convenient alias for a HashTableFactory that makes JoinHashTables.
 **/
typedef HashTableFactory<TupleReference, true, false, false, true>
    JoinHashTableFactory;

/** @} */

}  // namespace quickstep

#endif  // QUICKSTEP_STORAGE_HASH_TABLE_FACTORY_HPP_<|MERGE_RESOLUTION|>--- conflicted
+++ resolved
@@ -314,12 +314,8 @@
                                       proto.estimated_num_entries(),
                                       storage_manager);
 
-<<<<<<< HEAD
-=======
     // TODO(ssaurabh): These lazy initializations can be moved from here and pushed to the
     //                 individual implementations of the hash table constructors.
-
->>>>>>> 6a5a4c9e
     // Check if there are any build side bloom filter defined on the hash table.
     if (proto.build_side_bloom_filter_id_size() > 0) {
       hash_table->enableBuildSideBloomFilter();
